--- conflicted
+++ resolved
@@ -20,7 +20,7 @@
     # Interact with query parameters or the body of the request.
     $TenantFilter = $Request.Query.TenantFilter
     try {
-        $Select = 'id,ExchangeGuid,ExternalDirectoryObjectId,ArchiveGuid,UserPrincipalName,DisplayName,PrimarySMTPAddress,RecipientType,RecipientTypeDetails,EmailAddresses,WhenSoftDeleted,IsInactiveMailbox,ForwardingSmtpAddress,DeliverToMailboxAndForward,ForwardingAddress'
+        $Select = 'id,ExchangeGuid,ArchiveGuid,UserPrincipalName,DisplayName,PrimarySMTPAddress,RecipientType,RecipientTypeDetails,EmailAddresses,WhenSoftDeleted,IsInactiveMailbox,ForwardingSmtpAddress,DeliverToMailboxAndForward,ForwardingAddress'
         $ExoRequest = @{
             tenantid  = $TenantFilter
             cmdlet    = 'Get-Mailbox'
@@ -58,12 +58,7 @@
             }
         }
 
-<<<<<<< HEAD
-        Write-Host ($ExoRequest | ConvertTo-Json)
-        $GraphRequest = (New-ExoRequest @ExoRequest) | Select-Object id, ExchangeGuid, ExternalDirectoryObjectId, ArchiveGuid, WhenSoftDeleted, @{ Name = 'UPN'; Expression = { $_.'UserPrincipalName' } },
-=======
         $GraphRequest = (New-ExoRequest @ExoRequest) | Select-Object id, ExchangeGuid, ArchiveGuid, WhenSoftDeleted, @{ Name = 'UPN'; Expression = { $_.'UserPrincipalName' } },
->>>>>>> d0fe6be9
 
         @{ Name = 'displayName'; Expression = { $_.'DisplayName' } },
         @{ Name = 'primarySmtpAddress'; Expression = { $_.'PrimarySMTPAddress' } },
