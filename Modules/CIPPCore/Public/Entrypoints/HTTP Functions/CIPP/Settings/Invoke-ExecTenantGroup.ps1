function Invoke-ExecTenantGroup {
    <#
    .SYNOPSIS
        Entrypoint for tenant group management
    .DESCRIPTION
        This function is used to manage tenant groups in CIPP
    .FUNCTIONALITY
        Entrypoint,AnyTenant
    .ROLE
        Tenant.Groups.ReadWrite
    #>
    [CmdletBinding()]
    param($Request, $TriggerMetadata)

    $Table = Get-CippTable -tablename 'TenantGroups'
    $MembersTable = Get-CippTable -tablename 'TenantGroupMembers'
    $Action = $Request.Body.Action
    $groupId = $Request.Body.groupId ?? [guid]::NewGuid().ToString()
    $groupName = $Request.Body.groupName
    $groupDescription = $Request.Body.groupDescription
    $members = $Request.Body.members
    $groupType = $Request.Body.groupType ?? 'static'
    $dynamicRules = $Request.Body.dynamicRules
    $ruleLogic = $Request.Body.ruleLogic ?? 'and'

    switch ($Action) {
        'AddEdit' {
            $Results = [System.Collections.Generic.List[object]]::new()
            # Update group details
            $GroupEntity = Get-CIPPAzDataTableEntity @Table -Filter "PartitionKey eq 'TenantGroup' and RowKey eq '$groupId'"
            if ($GroupEntity) {
                if ($groupName) {
                    $GroupEntity.Name = $groupName
                }
                if ($groupDescription) {
                    $GroupEntity.Description = $groupDescription
                }
<<<<<<< HEAD
                if (!$GroupEntity.PSObject.Properties.Name -contains 'GroupType') {
                    $GroupEntity | Add-Member -NotePropertyName 'GroupType' -NotePropertyValue $groupType -Force
                } else {
                    $GroupEntity.GroupType = $groupType
                }
=======
                $GroupEntity | Add-Member -NotePropertyName 'GroupType' -NotePropertyValue $groupType -Force
>>>>>>> 98ec9395
                if ($groupType -eq 'dynamic' -and $dynamicRules) {
                    $GroupEntity.DynamicRules = "$($dynamicRules | ConvertTo-Json -Depth 100 -Compress)"
                    $GroupEntity | Add-Member -NotePropertyName 'RuleLogic' -NotePropertyValue $ruleLogic -Force
                } else {
                    $GroupEntity | Add-Member -NotePropertyName 'RuleLogic' -NotePropertyValue $null -Force
                }
                Add-CIPPAzDataTableEntity @Table -Entity $GroupEntity -Force
            } else {
                $GroupEntity = @{
                    PartitionKey = 'TenantGroup'
                    RowKey       = $groupId
                    Name         = $groupName
                    Description  = $groupDescription
                    GroupType    = $groupType
                }
                if ($groupType -eq 'dynamic' -and $dynamicRules) {
                    $GroupEntity.DynamicRules = "$($dynamicRules | ConvertTo-Json -Depth 100 -Compress)"
                    $GroupEntity.RuleLogic = $ruleLogic
                }
                Add-CIPPAzDataTableEntity @Table -Entity $GroupEntity -Force
            }

            # Handle members based on group type
            $Adds = [System.Collections.Generic.List[string]]::new()
            $Removes = [System.Collections.Generic.List[string]]::new()

            if ($groupType -eq 'static') {
                # Static group - manage members manually
                $CurrentMembers = Get-CIPPAzDataTableEntity @MembersTable -Filter "PartitionKey eq 'Member' and GroupId eq '$groupId'"

                # Add members
                foreach ($member in $members) {
                    if ($CurrentMembers) {
                        $CurrentMember = $CurrentMembers | Where-Object { $_.customerId -eq $member.value }
                        if ($CurrentMember) {
                            continue
                        }
                    }
                    $MemberEntity = @{
                        PartitionKey = 'Member'
                        RowKey       = '{0}-{1}' -f $groupId, $member.value
                        GroupId      = $groupId
                        customerId   = $member.value
                    }
                    Add-CIPPAzDataTableEntity @MembersTable -Entity $MemberEntity -Force
                    $Adds.Add('Added member {0}' -f $member.label)
                }

                if ($CurrentMembers) {
                    foreach ($CurrentMember in $CurrentMembers) {
                        if ($members.value -notcontains $CurrentMember.customerId) {
                            Remove-AzDataTableEntity @MembersTable -Entity $CurrentMember -Force
                            $Removes.Add('Removed member {0}' -f $CurrentMember.customerId)
                        }
                    }
                }
            } elseif ($groupType -eq 'dynamic') {
                $Adds.Add('Dynamic group updated. Rules will be processed on next scheduled run.')
            }
            $Results.Add(@{
                    resultText = "Group '$groupName' saved successfully"
                    state      = 'success'
                })
            foreach ($Add in $Adds) {
                $Results.Add(@{
                        resultText = $Add
                        state      = 'success'
                    })
            }
            foreach ($Remove in $Removes) {
                $Results.Add(@{
                        resultText = $Remove
                        state      = 'success'
                    })
            }

            $Body = @{ Results = $Results }
        }
        'Delete' {
            # Delete group
            $GroupEntity = Get-CIPPAzDataTableEntity @Table -Filter "PartitionKey eq 'TenantGroup' and RowKey eq '$groupId'"
            if ($GroupEntity) {
                Remove-AzDataTableEntity @Table -Entity $GroupEntity -Force
                $Body = @{ Results = "Group '$($GroupEntity.Name)' deleted successfully" }
            } else {
                $Body = @{ Results = "Group '$groupId' not found" }
            }
        }
        default {
            $Body = @{ Results = 'Invalid action' }
        }
    }

    return ([HttpResponseContext]@{
            StatusCode = [HttpStatusCode]::OK
            Body       = $Body
        })
}<|MERGE_RESOLUTION|>--- conflicted
+++ resolved
@@ -35,15 +35,7 @@
                 if ($groupDescription) {
                     $GroupEntity.Description = $groupDescription
                 }
-<<<<<<< HEAD
-                if (!$GroupEntity.PSObject.Properties.Name -contains 'GroupType') {
-                    $GroupEntity | Add-Member -NotePropertyName 'GroupType' -NotePropertyValue $groupType -Force
-                } else {
-                    $GroupEntity.GroupType = $groupType
-                }
-=======
                 $GroupEntity | Add-Member -NotePropertyName 'GroupType' -NotePropertyValue $groupType -Force
->>>>>>> 98ec9395
                 if ($groupType -eq 'dynamic' -and $dynamicRules) {
                     $GroupEntity.DynamicRules = "$($dynamicRules | ConvertTo-Json -Depth 100 -Compress)"
                     $GroupEntity | Add-Member -NotePropertyName 'RuleLogic' -NotePropertyValue $ruleLogic -Force
