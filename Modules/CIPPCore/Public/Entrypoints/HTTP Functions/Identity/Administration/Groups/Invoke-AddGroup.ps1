using namespace System.Net

Function Invoke-AddGroup {
    <#
    .FUNCTIONALITY
        Entrypoint
    .ROLE
        Identity.Group.ReadWrite
    #>
    [CmdletBinding()]
    param($Request, $TriggerMetadata)

    $APIName = $TriggerMetadata.FunctionName
    Write-LogMessage -user $request.headers.'x-ms-client-principal' -API $APINAME -message 'Accessed this API' -Sev 'Debug'

    $groupobj = $Request.body
    $SelectedTenants = $request.body.tenantfilter.value ? $request.body.tenantfilter.value : $request.body.tenantfilter
    if ('AllTenants' -in $SelectedTenants) { $SelectedTenants = (Get-Tenants).defaultDomainName }

    # Write to the Azure Functions log stream.
    Write-Host 'PowerShell HTTP trigger function processed a request.'
    $results = foreach ($tenant in $SelectedTenants) {
        try {
            $email = if ($groupobj.primDomain.value) { "$($groupobj.username)@$($groupobj.primDomain.value)" } else { "$($groupobj.username)@$($tenant)" }
            if ($groupobj.groupType -in 'Generic', 'azurerole', 'dynamic', 'm365') {

                $BodyToship = [pscustomobject] @{
                    'displayName'      = $groupobj.Displayname
                    'description'      = $groupobj.Description
                    'mailNickname'     = $groupobj.username
                    mailEnabled        = [bool]$false
                    securityEnabled    = [bool]$true
                    isAssignableToRole = [bool]($groupobj | Where-Object -Property groupType -EQ 'AzureRole')
                }
                if ($groupobj.membershipRules) {
                    $BodyToship | Add-Member -NotePropertyName 'membershipRule' -NotePropertyValue ($groupobj.membershipRules)
                    $BodyToship | Add-Member -NotePropertyName 'groupTypes' -NotePropertyValue @('DynamicMembership')
                    $BodyToship | Add-Member -NotePropertyName 'membershipRuleProcessingState' -NotePropertyValue 'On'
                }
                if ($groupobj.groupType -eq 'm365') {
                    $BodyToship | Add-Member -NotePropertyName 'groupTypes' -NotePropertyValue @('Unified')
                }
                if ($groupobj.AddOwner -AND $groupobj.groupType -in 'generic', 'azurerole', 'security') {
                    $BodyToship | Add-Member -NotePropertyName 'owners@odata.bind' -NotePropertyValue (($groupobj.AddOwner) | ForEach-Object { "https://graph.microsoft.com/v1.0/users/$($_.value)" })
                    $bodytoship.'owners@odata.bind' = @($bodytoship.'owners@odata.bind')
                }
                if ($groupobj.AddMember -AND $groupobj.groupType -in 'generic', 'azurerole', 'security') {
                    $BodyToship | Add-Member -NotePropertyName 'members@odata.bind' -NotePropertyValue (($groupobj.AddMember) | ForEach-Object { "https://graph.microsoft.com/v1.0/users/$($_.value)" })
                    $BodyToship.'members@odata.bind' = @($BodyToship.'members@odata.bind')
                }
                $GraphRequest = New-GraphPostRequest -uri 'https://graph.microsoft.com/beta/groups' -tenantid $tenant -type POST -body (ConvertTo-Json -InputObject $BodyToship -Depth 10) -verbose
            } else {
                if ($groupobj.groupType -eq 'dynamicdistribution') {
                    $Params = @{
                        Name               = $groupobj.Displayname
                        RecipientFilter    = $groupobj.membershipRules
                        PrimarySmtpAddress = $email
                    }
                    $GraphRequest = New-ExoRequest -tenantid $tenant -cmdlet 'New-DynamicDistributionGroup' -cmdParams $params
                } else {
                    $Params = @{
                        Name                               = $groupobj.Displayname
                        Alias                              = $groupobj.username
                        Description                        = $groupobj.Description
                        PrimarySmtpAddress                 = $email
                        Type                               = $groupobj.groupType
                        RequireSenderAuthenticationEnabled = [bool]!$groupobj.AllowExternal
                    }
                    $GraphRequest = New-ExoRequest -tenantid $tenant -cmdlet 'New-DistributionGroup' -cmdParams $params
                }
<<<<<<< HEAD
=======
                #$GraphRequest = New-ExoRequest -tenantid $tenant -cmdlet 'New-DistributionGroup' -cmdParams $params
>>>>>>> d0fe6be9
                # At some point add logic to use AddOwner/AddMember for New-DistributionGroup, but idk how we're going to brr that - rvdwegen
            }
            "Successfully created group $($groupobj.displayname) for $($tenant)"
            Write-LogMessage -user $request.headers.'x-ms-client-principal' -API $APINAME -tenant $tenant -message "Created group $($groupobj.displayname) with id $($GraphRequest.id)" -Sev 'Info'

        } catch {
            Write-LogMessage -user $request.headers.'x-ms-client-principal' -API $APINAME -tenant $tenant -message "Group creation API failed. $($_.Exception.Message)" -Sev 'Error'
            "Failed to create group. $($groupobj.displayname) for $($tenant) $($_.Exception.Message)"
        }
    }
    $body = [pscustomobject]@{'Results' = @($results) }

    # Associate values to output bindings by calling 'Push-OutputBinding'.
    Push-OutputBinding -Name Response -Value ([HttpResponseContext]@{
            StatusCode = [HttpStatusCode]::OK
            Body       = $Body
        })

}<|MERGE_RESOLUTION|>--- conflicted
+++ resolved
@@ -68,10 +68,7 @@
                     }
                     $GraphRequest = New-ExoRequest -tenantid $tenant -cmdlet 'New-DistributionGroup' -cmdParams $params
                 }
-<<<<<<< HEAD
-=======
                 #$GraphRequest = New-ExoRequest -tenantid $tenant -cmdlet 'New-DistributionGroup' -cmdParams $params
->>>>>>> d0fe6be9
                 # At some point add logic to use AddOwner/AddMember for New-DistributionGroup, but idk how we're going to brr that - rvdwegen
             }
             "Successfully created group $($groupobj.displayname) for $($tenant)"
