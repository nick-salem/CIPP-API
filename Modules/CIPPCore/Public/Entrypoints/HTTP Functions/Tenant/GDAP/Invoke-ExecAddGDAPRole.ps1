using namespace System.Net

function Invoke-ExecAddGDAPRole {
    <#
    .FUNCTIONALITY
        Entrypoint,AnyTenant
    .ROLE
        Tenant.Relationship.ReadWrite
    #>
    [CmdletBinding()]
    param($Request, $TriggerMetadata)

    $APIName = $Request.Params.CIPPEndpoint
    $Headers = $Request.Headers
    Write-LogMessage -headers $Headers -API $APIName -message 'Accessed this API' -Sev 'Debug'

    $Action = $Request.Body.Action ?? $Request.Query.Action ?? 'AddRoleSimple'
    $GroupBlockList = @('All Users', 'AdminAgents', 'HelpdeskAgents', 'SalesAgents')

<<<<<<< HEAD
    $Groups = $Request.Body.gdapRoles ?? $CippDefaults

    $CustomSuffix = $Request.Body.customSuffix
    $Table = Get-CIPPTable -TableName 'GDAPRoles'
=======
    switch ($Action) {
        'ListGroups' {
            $Groups = New-GraphGetRequest -NoAuthCheck $True -uri 'https://graph.microsoft.com/beta/groups?$filter=securityEnabled eq true&$select=id,displayName&$top=999' -tenantid $env:TenantID -AsApp $true | Where-Object -Property displayName -NotIn $GroupBlockList
            $Results = @($Groups)
        }
        'AddRoleAdvanced' {
            $Mappings = $Request.Body.mappings
            $Table = Get-CIPPTable -TableName 'GDAPRoles'
            $ExistingGroups = New-GraphGetRequest -NoAuthCheck $True -uri 'https://graph.microsoft.com/beta/groups?$filter=securityEnabled eq true&$select=id,displayName&$top=999' -tenantid $env:TenantID -AsApp $true
            $Results = [System.Collections.Generic.List[object]]::new()
            $ErrorsFound = $false
            $Entities = foreach ($Mapping in $Mappings) {
                $GroupId = $Mapping.GroupId
                if ($ExistingGroups.id -contains $GroupId) {
                    $ExistingGroup = $ExistingGroups | Where-Object -Property id -EQ $GroupId
                    if ($ExistingGroup.displayName -in $GroupBlockList) {
                        $Results.Add(@{
                                state      = 'error'
                                resultText = "Group $($ExistingGroup.displayName) is a reserved group and cannot be mapped to a GDAP role"
                            })
                        $ErrorsFound = $true
                    } else {
                        @{
                            PartitionKey     = 'Roles'
                            RowKey           = $GroupId
                            RoleName         = $Mapping.RoleName
                            GroupName        = $ExistingGroup.displayName
                            GroupId          = $GroupId
                            roleDefinitionId = $Mapping.roleDefinitionId
                        }
                        $Results.Add(@{
                                state      = 'success'
                                resultText = "Mapped $($ExistingGroup.displayName) to $($Mapping.RoleName)"
                            })
                    }
                }
            }
            if (($Entities | Measure-Object).Count -gt 0) {
                Write-Warning "Adding $($Entities.Count) entities to table"
                Write-Information ($Entities | ConvertTo-Json -Depth 10 -Compress)
                Add-CIPPAzDataTableEntity @Table -Entity $Entities -Force
            } elseif ($ErrorsFound -eq $false) {
                $Results.Add(@{
                        state      = 'success'
                        resultText = 'All role mappings already exist'
                    })
            }
        }
        'AddRoleSimple' {
            $CippDefaults = @(
                @{ label = 'Application Administrator'; value = '9b895d92-2cd3-44c7-9d02-a6ac2d5ea5c3' },
                @{ label = 'User Administrator'; value = 'fe930be7-5e62-47db-91af-98c3a49a38b1' },
                @{ label = 'Intune Administrator'; value = '3a2c62db-5318-420d-8d74-23affee5d9d5' },
                @{ label = 'Exchange Administrator'; value = '29232cdf-9323-42fd-ade2-1d097af3e4de' },
                @{ label = 'Security Administrator'; value = '194ae4cb-b126-40b2-bd5b-6091b380977d' },
                @{ label = 'Cloud App Security Administrator'; value = '892c5842-a9a6-463a-8041-72aa08ca3cf6' },
                @{ label = 'Cloud Device Administrator'; value = '7698a772-787b-4ac8-901f-60d6b08affd2' },
                @{ label = 'Teams Administrator'; value = '69091246-20e8-4a56-aa4d-066075b2a7a8' },
                @{ label = 'SharePoint Administrator'; value = 'f28a1f50-f6e7-4571-818b-6a12f2af6b6c' },
                @{ label = 'Authentication Policy Administrator'; value = '0526716b-113d-4c15-b2c8-68e3c22b9f80' },
                @{ label = 'Privileged Role Administrator'; value = 'e8611ab8-c189-46e8-94e1-60213ab1f814' },
                @{ label = 'Privileged Authentication Administrator'; value = '7be44c8a-adaf-4e2a-84d6-ab2649e08a13' }
            )

            $Groups = $Request.body.gdapRoles ?? $CippDefaults
>>>>>>> e96cc95d

            $CustomSuffix = $Request.body.customSuffix
            $Table = Get-CIPPTable -TableName 'GDAPRoles'

            $Results = [System.Collections.Generic.List[string]]::new()
            $Requests = [System.Collections.Generic.List[object]]::new()
            $ExistingGroups = New-GraphGetRequest -NoAuthCheck $True -uri 'https://graph.microsoft.com/beta/groups' -tenantid $env:TenantID -AsApp $true

            $ExistingRoleMappings = foreach ($Group in $Groups) {
                $RoleName = $Group.label ?? $Group.Name
                $Value = $Group.value ?? $Group.ObjectId

                if ($CustomSuffix) {
                    $GroupName = "M365 GDAP $($RoleName) - $CustomSuffix"
                    $MailNickname = "M365GDAP$(($RoleName).replace(' ',''))$($CustomSuffix.replace(' ',''))"
                } else {
                    $GroupName = "M365 GDAP $($RoleName)"
                    $MailNickname = "M365GDAP$(($RoleName).replace(' ',''))"
                }

                if ($GroupName -in $ExistingGroups.displayName) {
                    @{
                        PartitionKey     = 'Roles'
                        RowKey           = ($ExistingGroups | Where-Object -Property displayName -EQ $GroupName).id
                        RoleName         = $RoleName
                        GroupName        = $GroupName
                        GroupId          = ($ExistingGroups | Where-Object -Property displayName -EQ $GroupName).id
                        roleDefinitionId = $Value
                    }
                    $Results.Add("$GroupName already exists")
                } else {
                    $Requests.Add(@{
                            id      = $Value
                            url     = '/groups'
                            method  = 'POST'
                            headers = @{
                                'Content-Type' = 'application/json'
                            }
                            body    = @{
                                displayName     = $GroupName
                                description     = "This group is used to manage M365 partner tenants at the $($RoleName) level."
                                securityEnabled = $true
                                mailEnabled     = $false
                                mailNickname    = $MailNickname
                            }
                        })
                }
            }
            if ($ExistingRoleMappings) {
                Add-CIPPAzDataTableEntity @Table -Entity $ExistingRoleMappings -Force
            }

            if ($Requests) {
                $ReturnedData = New-GraphBulkRequest -Requests $Requests -tenantid $env:TenantID -NoAuthCheck $True -asapp $true
                $NewRoleMappings = foreach ($Return in $ReturnedData) {
                    if ($Return.body.error) {
                        $Results.Add("Could not create GDAP group: $($Return.body.error.message)")
                    } else {
                        $GroupName = $Return.body.displayName
                        @{
                            PartitionKey     = 'Roles'
                            RowKey           = $Return.body.id
                            RoleName         = $Return.body.displayName -replace '^M365 GDAP ', '' -replace " - $CustomSuffix$", ''
                            GroupName        = $Return.body.displayName
                            GroupId          = $Return.body.id
                            roleDefinitionId = $Return.id
                        }
                        $Results.Add("Created $($GroupName)")
                    }
                }
                Write-Information ($NewRoleMappings | ConvertTo-Json -Depth 10 -Compress)
                if ($NewRoleMappings) {
                    Add-CIPPAzDataTableEntity @Table -Entity $NewRoleMappings -Force
                }
            }

            $RoleMappings = [System.Collections.Generic.List[object]]::new()
            if ($ExistingRoleMappings) {
                $RoleMappings.AddRange(@($ExistingRoleMappings))
            }
            if ($NewRoleMappings) {
                $RoleMappings.AddRange(@($NewRoleMappings))
            }

            if ($Request.Body.templateId) {
                Add-CIPPGDAPRoleTemplate -TemplateId $Request.Body.templateId -RoleMappings ($RoleMappings | Select-Object -Property RoleName, GroupName, GroupId, roleDefinitionId)
                $Results.Add("Added role mappings to template $($Request.Body.templateId)")
            }
        }
    }

    $body = @{Results = @($Results) }
    # Associate values to output bindings by calling 'Push-OutputBinding'.
    Push-OutputBinding -Name Response -Value ([HttpResponseContext]@{
            StatusCode = [HttpStatusCode]::OK
            Body       = $body
        })

}<|MERGE_RESOLUTION|>--- conflicted
+++ resolved
@@ -17,12 +17,6 @@
     $Action = $Request.Body.Action ?? $Request.Query.Action ?? 'AddRoleSimple'
     $GroupBlockList = @('All Users', 'AdminAgents', 'HelpdeskAgents', 'SalesAgents')
 
-<<<<<<< HEAD
-    $Groups = $Request.Body.gdapRoles ?? $CippDefaults
-
-    $CustomSuffix = $Request.Body.customSuffix
-    $Table = Get-CIPPTable -TableName 'GDAPRoles'
-=======
     switch ($Action) {
         'ListGroups' {
             $Groups = New-GraphGetRequest -NoAuthCheck $True -uri 'https://graph.microsoft.com/beta/groups?$filter=securityEnabled eq true&$select=id,displayName&$top=999' -tenantid $env:TenantID -AsApp $true | Where-Object -Property displayName -NotIn $GroupBlockList
@@ -87,10 +81,9 @@
                 @{ label = 'Privileged Authentication Administrator'; value = '7be44c8a-adaf-4e2a-84d6-ab2649e08a13' }
             )
 
-            $Groups = $Request.body.gdapRoles ?? $CippDefaults
->>>>>>> e96cc95d
+            $Groups = $Request.Body.gdapRoles ?? $CippDefaults
 
-            $CustomSuffix = $Request.body.customSuffix
+            $CustomSuffix = $Request.Body.customSuffix
             $Table = Get-CIPPTable -TableName 'GDAPRoles'
 
             $Results = [System.Collections.Generic.List[string]]::new()
