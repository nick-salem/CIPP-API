--- conflicted
+++ resolved
@@ -47,11 +47,6 @@
                 }
             }
         }
-<<<<<<< HEAD
-=======
-
-        #Split the requests by batches of 20, we can have anywhere from 1 to 1000 batches and execute New-GraphBulkRequest -tenantid $tenantfilter -scope 'https://graph.microsoft.com/.default' -Requests $batch
->>>>>>> 3c69129c
         $Requests = New-GraphBulkRequest -tenantid $tenantfilter -scope 'https://graph.microsoft.com/.default' -Requests @($Requests) -asapp $true
         "Successfully set Per user MFA State for $userId"
 
