--- conflicted
+++ resolved
@@ -37,11 +37,8 @@
 
 $CurrentUsers = Get-AzStaticWebAppUser -Name $swa.name -ResourceGroupName $ResourceGroup -AuthProvider all | Select-Object DisplayName, Role
 
-<<<<<<< HEAD
 $AllUsers = Get-AzADUser -Filter "userType eq 'Member' and accountEnabled eq true" | Select-Object DisplayName, UserPrincipalName 
-=======
-$AllUsers = Get-AzADUser -Filter "userType eq 'Member' and accountEnabled eq true" | Select-Object DisplayName, UserPrincipalName
->>>>>>> d28e444e
+
 
 $SelectedUsers = $AllUsers | Where-Object { $CurrentUsers.DisplayName -notcontains $_.UserPrincipalName } | Out-ConsoleGridView -Title "Select users for role '$Role'"
 Write-Host "Selected users: $($SelectedUsers.UserPrincipalName -join ', ')"
