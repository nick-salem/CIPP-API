using namespace System.Net

# Input bindings are passed in via param block.
param($Request, $TriggerMetadata)

$APIName = $TriggerMetadata.FunctionName
Write-LogMessage -user $request.headers.'x-ms-client-principal' -API $APINAME  -message "Accessed this API" -Sev "Debug"


# Write to the Azure Functions log stream.
Write-Host "PowerShell HTTP trigger function processed a request."
Write-Host "$($Request.query.ID)"
# Interact with query parameters or the body of the request.
<<<<<<< HEAD
$applicationid = if ($request.query.applicationid) { $request.query.applicationid } else { $env:applicationid } 
v
=======
$applicationid = if ($request.query.applicationid) { $request.query.applicationid } else { $env:ApplicationID } 

>>>>>>> 4aa3d9ba
$Results = get-tenants | ForEach-Object {
    [PSCustomObject]@{
        defaultDomainName = $_.defaultDomainName
        link              = "https://login.microsoftonline.com/$($_.customerId)/v2.0/adminconsent?client_id=$applicationid&scope=https://graph.microsoft.com/.default"
    }
}

# Associate values to output bindings by calling 'Push-OutputBinding'.
Push-OutputBinding -Name Response -Value ([HttpResponseContext]@{
        StatusCode = [HttpStatusCode]::OK
        Body       = $Results
    })<|MERGE_RESOLUTION|>--- conflicted
+++ resolved
@@ -6,18 +6,12 @@
 $APIName = $TriggerMetadata.FunctionName
 Write-LogMessage -user $request.headers.'x-ms-client-principal' -API $APINAME  -message "Accessed this API" -Sev "Debug"
 
-
 # Write to the Azure Functions log stream.
 Write-Host "PowerShell HTTP trigger function processed a request."
 Write-Host "$($Request.query.ID)"
 # Interact with query parameters or the body of the request.
-<<<<<<< HEAD
-$applicationid = if ($request.query.applicationid) { $request.query.applicationid } else { $env:applicationid } 
-v
-=======
+
 $applicationid = if ($request.query.applicationid) { $request.query.applicationid } else { $env:ApplicationID } 
-
->>>>>>> 4aa3d9ba
 $Results = get-tenants | ForEach-Object {
     [PSCustomObject]@{
         defaultDomainName = $_.defaultDomainName
